#include <feedlist_formaction.h>
#include <view.h>
#include <config.h>
#include <cassert>
#include <logger.h>
#include <reloadthread.h>
#include <exceptions.h>
#include <utils.h>
#include <formatstring.h>

#include <listformatter.h>

#include <sstream>
#include <string>
#include <algorithm>

#include <cstring>

#include <langinfo.h>

#define FILTER_UNREAD_FEEDS "unread_count != \"0\""

namespace newsbeuter {

feedlist_formaction::feedlist_formaction(view * vv, std::string formstr)
	: list_formaction(vv,formstr), zero_feedpos(false), feeds_shown(0),
	  quit(false), apply_filter(false), search_dummy_feed(new rss_feed(v->get_ctrl()->get_cache())),
	  filterpos(0), set_filterpos(false), rxman(0), old_width(0) {
	assert(true==m.parse(FILTER_UNREAD_FEEDS));
	valid_cmds.push_back("tag");
	valid_cmds.push_back("goto");
	std::sort(valid_cmds.begin(), valid_cmds.end());
	old_sort_order = v->get_cfg()->get_configvalue("feed-sort-order");
}

void feedlist_formaction::init() {
	set_keymap_hints();

	f->run(-3); // compute all widget dimensions

	if (v->get_ctrl()->get_refresh_on_start()) {
		v->get_ctrl()->start_reload_all_thread();
	}
	v->get_ctrl()->update_feedlist();

	/*
	 * This is kind of a hack.
	 * The feedlist_formaction is responsible for starting up the reloadthread, which is responsible
	 * for regularly spawning downloadthreads.
	 */
	std::thread t {reloadthread(v->get_ctrl(), v->get_cfg())};
	t.detach();

	apply_filter = !(v->get_cfg()->get_configvalue_as_bool("show-read-feeds"));
}

feedlist_formaction::~feedlist_formaction() { }

void feedlist_formaction::prepare() {
	unsigned int width = utils::to_u(f->get("items:w"));

	if (old_width != width) {
		do_redraw = true;
		old_width = width;
		LOG(level::DEBUG, "feedlist_formaction::prepare: apparent resize");
	}

	std::string sort_order = v->get_cfg()->get_configvalue("feed-sort-order");
	if (sort_order != old_sort_order) {
		v->get_ctrl()->sort_feeds();
		old_sort_order = sort_order;
		do_redraw = true;
	}

	if (do_redraw) {
		LOG(level::DEBUG, "feedlist_formaction::prepare: doing redraw");
		v->get_ctrl()->update_feedlist();
		set_pos();
		do_redraw = false;
	}
}

void feedlist_formaction::process_operation(operation op, bool automatic, std::vector<std::string> * args) {
	std::string feedpos = f->get("feedposname");
	unsigned int pos = utils::to_u(feedpos);
REDO:
	switch (op) {
	case OP_OPEN: {
		if (f->get_focus() == "feeds") {
			if (automatic && args->size() > 0) {
				pos = utils::to_u((*args)[0]);
			}
			LOG(level::INFO, "feedlist_formaction: opening feed at position `%s'",feedpos.c_str());
			if (feeds_shown > 0 && feedpos.length() > 0) {
				v->push_itemlist(pos);
			} else {
				v->show_error(_("No feed selected!")); // should not happen
			}
		}
	}
	break;
	case OP_RELOAD: {
		LOG(level::INFO, "feedlist_formaction: reloading feed at position `%s'",feedpos.c_str());
		if (feeds_shown > 0 && feedpos.length() > 0) {
			v->get_ctrl()->reload(pos);
		} else {
			v->show_error(_("No feed selected!")); // should not happen
		}
	}
	break;
	case OP_INT_RESIZE:
		do_redraw = true;
		break;
	case OP_RELOADURLS:
		v->get_ctrl()->reload_urls_file();
		break;
	case OP_SORT: {
		/// This string is related to the letters in parentheses in the
		/// "Sort by (f)irsttag/..." and "Reverse Sort by (f)irsttag/..." messages
		std::string input_options = _("ftaun");
		char c = v->confirm(_("Sort by (f)irsttag/(t)itle/(a)rticlecount/(u)nreadarticlecount/(n)one?"), input_options);
		if (!c) break;
		unsigned int n_options = ((std::string) "ftaun").length();
		if (input_options.length() < n_options) break;
		if (c == input_options.at(0)) {
			v->get_cfg()->set_configvalue("feed-sort-order", "firsttag-desc");
		} else if (c == input_options.at(1)) {
			v->get_cfg()->set_configvalue("feed-sort-order", "title-desc");
		} else if (c == input_options.at(2)) {
			v->get_cfg()->set_configvalue("feed-sort-order", "articlecount-desc");
		} else if (c == input_options.at(3)) {
			v->get_cfg()->set_configvalue("feed-sort-order", "unreadarticlecount-desc");
		} else if (c == input_options.at(4)) {
			v->get_cfg()->set_configvalue("feed-sort-order", "none-desc");
		}
	}
	break;
	case OP_REVSORT: {
		std::string input_options = _("ftaun");
		char c = v->confirm(_("Reverse Sort by (f)irsttag/(t)itle/(a)rticlecount/(u)nreadarticlecount/(n)one?"), input_options);
		if (!c) break;
		unsigned int n_options = ((std::string) "ftaun").length();
		if (input_options.length() < n_options) break;
		if (c == input_options.at(0)) {
			v->get_cfg()->set_configvalue("feed-sort-order", "firsttag-asc");
		} else if (c == input_options.at(1)) {
			v->get_cfg()->set_configvalue("feed-sort-order", "title-asc");
		} else if (c == input_options.at(2)) {
			v->get_cfg()->set_configvalue("feed-sort-order", "articlecount-asc");
		} else if (c == input_options.at(3)) {
			v->get_cfg()->set_configvalue("feed-sort-order", "unreadarticlecount-asc");
		} else if (c == input_options.at(4)) {
			v->get_cfg()->set_configvalue("feed-sort-order", "none-asc");
		}
	}
	break;
	case OP_OPENINBROWSER:
		if (feeds_shown > 0 && feedpos.length() > 0) {
			std::shared_ptr<rss_feed> feed = v->get_ctrl()->get_feed(pos);
			if (feed) {
<<<<<<< HEAD
				if (feed->rssurl().substr(0,6) != "query:") {
					LOG(LOG_INFO, "feedlist_formaction: opening feed at position `%s': %s", feedpos.c_str(), feed->link().c_str());
					v->open_in_browser(feed->link());
				} else {
					v->show_error(_("Cannot open query feeds in the browser!"));
				}
			}
		} else {
			v->show_error(_("No feed selected!"));
		}
		break;
	case OP_OPENALLUNREADINBROWSER:
		if (feeds_shown > 0 && feedpos.length() > 0) {
			std::shared_ptr<rss_feed> feed = v->get_ctrl()->get_feed(pos);
			if (feed) {
				LOG(LOG_INFO, "feedlist_formaction: opening all unread items in feed at position `%s'", feedpos.c_str());
				open_unread_items_in_browser(feed , false);
=======
				LOG(level::INFO, "feedlist_formaction: opening feed at position `%s': %s", feedpos.c_str(), feed->link().c_str());
				v->open_in_browser(feed->link());
>>>>>>> 16cb191d
			}
		} else {
			v->show_error(_("No feed selected!"));
		}
		break;
	case OP_OPENALLUNREADINBROWSER_AND_MARK:
		if (feeds_shown > 0 && feedpos.length() > 0) {
			std::shared_ptr<rss_feed> feed = v->get_ctrl()->get_feed(pos);
			if (feed) {
				LOG(LOG_INFO, "feedlist_formaction: opening all unread items in feed at position `%s' and marking read", feedpos.c_str());
				open_unread_items_in_browser(feed , true);
				do_redraw = true;
			}
		}
		break;
	case OP_RELOADALL:
		LOG(level::INFO, "feedlist_formaction: reloading all feeds");
		{
			bool reload_only_visible_feeds = v->get_cfg()->get_configvalue_as_bool("reload-only-visible-feeds");
			std::vector<int> idxs;
			for (auto feed : visible_feeds) {
				idxs.push_back(feed.second);
			}
			v->get_ctrl()->start_reload_all_thread(reload_only_visible_feeds ? &idxs : nullptr);
		}
		break;
	case OP_MARKFEEDREAD: {
		LOG(level::INFO, "feedlist_formaction: marking feed read at position `%s'",feedpos.c_str());
		if (feeds_shown > 0 && feedpos.length() > 0) {
			v->set_status(_("Marking feed read..."));
			try {
				v->get_ctrl()->mark_all_read(pos);
				do_redraw = true;
				v->set_status("");
				if (feeds_shown > (pos + 1) && !apply_filter) {
					f->set("feedpos", utils::to_string<unsigned int>(pos + 1));
				}
			} catch (const dbexception& e) {
				v->show_error(utils::strprintf(_("Error: couldn't mark feed read: %s"), e.what()));
			}
		} else {
			v->show_error(_("No feed selected!")); // should not happen
		}
	}
	break;
	case OP_TOGGLESHOWREAD:
		m.parse(FILTER_UNREAD_FEEDS);
		LOG(level::INFO, "feedlist_formaction: toggling show-read-feeds");
		if (v->get_cfg()->get_configvalue_as_bool("show-read-feeds")) {
			v->get_cfg()->set_configvalue("show-read-feeds","no");
			apply_filter = true;
		} else {
			v->get_cfg()->set_configvalue("show-read-feeds","yes");
			apply_filter = false;
		}
		save_filterpos();
		do_redraw = true;
		break;
	case OP_NEXTUNREAD: {
		unsigned int local_tmp;
		LOG(level::INFO, "feedlist_formaction: jumping to next unread feed");
		if (!jump_to_next_unread_feed(local_tmp)) {
			v->show_error(_("No feeds with unread items."));
		}
	}
	break;
	case OP_PREVUNREAD: {
		unsigned int local_tmp;
		LOG(level::INFO, "feedlist_formaction: jumping to previous unread feed");
		if (!jump_to_previous_unread_feed(local_tmp)) {
			v->show_error(_("No feeds with unread items."));
		}
	}
	break;
	case OP_NEXT: {
		unsigned int local_tmp;
		LOG(level::INFO, "feedlist_formaction: jumping to next feed");
		if (!jump_to_next_feed(local_tmp)) {
			v->show_error(_("Already on last feed."));
		}
	}
	break;
	case OP_PREV: {
		unsigned int local_tmp;
		LOG(level::INFO, "feedlist_formaction: jumping to previous feed");
		if (!jump_to_previous_feed(local_tmp)) {
			v->show_error(_("Already on first feed."));
		}
	}
	break;
	case OP_RANDOMUNREAD: {
		unsigned int local_tmp;
		LOG(level::INFO, "feedlist_formaction: jumping to random unread feed");
		if (!jump_to_random_unread_feed(local_tmp)) {
			v->show_error(_("No feeds with unread items."));
		}
	}
	break;
	case OP_MARKALLFEEDSREAD:
		LOG(level::INFO, "feedlist_formaction: marking all feeds read");
		v->set_status(_("Marking all feeds read..."));
		if (tag == "") {
			v->get_ctrl()->catchup_all("");
		} else {
			// we're in tag view, so let's only touch feeds that are visible
			for (const auto& feedptr_pos_pair : visible_feeds) {
				auto rss_feed_ptr = feedptr_pos_pair.first;
				auto feedurl = rss_feed_ptr->rssurl();
				v->get_ctrl()->catchup_all(feedurl);
			}
		}
		v->set_status("");
		do_redraw = true;
		break;
	case OP_CLEARTAG:
		tag = "";
		do_redraw = true;
		zero_feedpos = true;
		break;
	case OP_SETTAG: {
		std::string newtag;
		if (automatic && args->size() > 0) {
			newtag = (*args)[0];
		} else {
			newtag = v->select_tag();
		}
		if (newtag != "") {
			tag = newtag;
			do_redraw = true;
			zero_feedpos = true;
		}
	}
	break;
	case OP_SELECTFILTER:
		if (v->get_ctrl()->get_filters().size() > 0) {
			std::string newfilter;
			if (automatic && args->size() > 0) {
				newfilter = (*args)[0];
			} else {
				newfilter = v->select_filter(v->get_ctrl()->get_filters().get_filters());
			}
			if (newfilter != "") {
				filterhistory.add_line(newfilter);
				if (newfilter.length() > 0) {
					if (!m.parse(newfilter)) {
						v->show_error(utils::strprintf(_("Error: couldn't parse filter command `%s': %s"), newfilter.c_str(), m.get_parse_error().c_str()));
						m.parse(FILTER_UNREAD_FEEDS);
					} else {
						save_filterpos();
						apply_filter = true;
						do_redraw = true;
					}
				}
			}
		} else {
			v->show_error(_("No filters defined."));
		}
		break;
	case OP_SEARCH:
		if (automatic && args->size() > 0) {
			qna_responses.clear();
			// when in automatic mode, we manually fill the qna_responses vector from the arguments
			// and then run the finished_qna() by ourselves to simulate a "Q&A" session that is
			// in fact macro-driven.
			qna_responses.push_back((*args)[0]);
			finished_qna(OP_INT_START_SEARCH);
		} else {
			std::vector<qna_pair> qna;
			qna.push_back(qna_pair(_("Search for: "), ""));
			this->start_qna(qna, OP_INT_START_SEARCH, &searchhistory);
		}
		break;
	case OP_CLEARFILTER:
		apply_filter = !(v->get_cfg()->get_configvalue_as_bool("show-read-feeds"));
		m.parse(FILTER_UNREAD_FEEDS);
		do_redraw = true;
		save_filterpos();
		break;
	case OP_SETFILTER:
		if (automatic && args->size() > 0) {
			qna_responses.clear();
			qna_responses.push_back((*args)[0]);
			finished_qna(OP_INT_END_SETFILTER);
		} else {
			std::vector<qna_pair> qna;
			qna.push_back(qna_pair(_("Filter: "), ""));
			this->start_qna(qna, OP_INT_END_SETFILTER, &filterhistory);
		}
		break;
	case OP_EDIT_URLS:
		v->get_ctrl()->edit_urls_file();
		break;
	case OP_QUIT:
		if (tag != "") {
			op = OP_CLEARTAG;
			goto REDO;
		}
		LOG(level::INFO, "feedlist_formaction: quitting");
		if (automatic || !v->get_cfg()->get_configvalue_as_bool("confirm-exit") || v->confirm(_("Do you really want to quit (y:Yes n:No)? "), _("yn")) == *_("y")) {
			quit = true;
		}
		break;
	case OP_HARDQUIT:
		LOG(level::INFO, "feedlist_formaction: hard quitting");
		quit = true;
		break;
	case OP_HELP:
		v->push_help();
		break;
	default:
		break;
	}
	if (quit) {
		while (v->formaction_stack_size() > 0)
			v->pop_current_formaction();
	}
}

void feedlist_formaction::update_visible_feeds(std::vector<std::shared_ptr<rss_feed>>& feeds) {
	assert(v->get_cfg() != nullptr); // must not happen

	visible_feeds.clear();

	unsigned int i = 0;

	for (auto feed : feeds) {
		feed->set_index(i+1);
		if ((tag == "" || feed->matches_tag(tag)) && (!apply_filter || m.matches(feed.get())) && !feed->hidden()) {
			visible_feeds.push_back(feedptr_pos_pair(feed,i));
		}
		i++;
	}

	feeds_shown = visible_feeds.size();
}

void feedlist_formaction::set_feedlist(std::vector<std::shared_ptr<rss_feed>>& feeds) {
	assert(v->get_cfg() != nullptr); // must not happen

	unsigned int width = utils::to_u(f->get("feeds:w"));

	unsigned int i = 0;
	unread_feeds = 0;

	std::string feedlist_format = v->get_cfg()->get_configvalue("feedlist-format");

	listformatter listfmt;

	update_visible_feeds(feeds);

	for (auto feed : visible_feeds) {
		std::string title = get_title(feed.first);

		if (feed.first->unread_item_count() > 0)
			++unread_feeds;

		listfmt.add_line(format_line(feedlist_format, feed.first, feed.second, width), feed.second);
		i++;
	}

	total_feeds = i;

	f->modify("feeds","replace_inner",listfmt.format_list(rxman, "feedlist"));

	std::string title_format = v->get_cfg()->get_configvalue("feedlist-title-format");

	fmtstr_formatter fmt;
	fmt.register_fmt('T', tag);
	fmt.register_fmt('N', PROGRAM_NAME);
	fmt.register_fmt('V', PROGRAM_VERSION);
	fmt.register_fmt('u', utils::to_string<unsigned int>(unread_feeds));
	fmt.register_fmt('t', utils::to_string<unsigned int>(i));

	f->set("head", fmt.do_format(title_format, width));
}

void feedlist_formaction::set_tags(const std::vector<std::string>& t) {
	tags = t;
}

keymap_hint_entry * feedlist_formaction::get_keymap_hint() {
	static keymap_hint_entry hints[] = {
		{ OP_QUIT, _("Quit") },
		{ OP_OPEN, _("Open") },
		{ OP_NEXTUNREAD, _("Next Unread") },
		{ OP_RELOAD, _("Reload") },
		{ OP_RELOADALL, _("Reload All") },
		{ OP_MARKFEEDREAD, _("Mark Read") },
		{ OP_MARKALLFEEDSREAD, _("Catchup All") },
		{ OP_SEARCH, _("Search") },
		{ OP_HELP, _("Help") },
		{ OP_NIL, nullptr }
	};
	return hints;
}

bool feedlist_formaction::jump_to_previous_unread_feed(unsigned int& feedpos) {
	unsigned int curpos = utils::to_u(f->get("feedpos"));
	LOG(level::DEBUG, "feedlist_formaction::jump_to_previous_unread_feed: searching for unread feed");

	for (int i=curpos-1; i>=0; --i) {
		LOG(level::DEBUG, "feedlist_formaction::jump_to_previous_unread_feed: visible_feeds[%u] unread items: %u", i, visible_feeds[i].first->unread_item_count());
		if (visible_feeds[i].first->unread_item_count() > 0) {
			LOG(level::DEBUG, "feedlist_formaction::jump_to_previous_unread_feed: hit");
			f->set("feedpos", utils::to_string<unsigned int>(i));
			feedpos = visible_feeds[i].second;
			return true;
		}
	}
	for (int i=visible_feeds.size()-1; i>=static_cast<int>(curpos); --i) {
		LOG(level::DEBUG, "feedlist_formaction::jump_to_previous_unread_feed: visible_feeds[%u] unread items: %u", i, visible_feeds[i].first->unread_item_count());
		if (visible_feeds[i].first->unread_item_count() > 0) {
			LOG(level::DEBUG, "feedlist_formaction::jump_to_previous_unread_feed: hit");
			f->set("feedpos", utils::to_string<unsigned int>(i));
			feedpos = visible_feeds[i].second;
			return true;
		}
	}
	return false;
}

void feedlist_formaction::goto_feed(const std::string& str) {
	unsigned int curpos = utils::to_u(f->get("feedpos"));
	LOG(level::DEBUG, "feedlist_formaction::goto_feed: curpos = %u str = `%s'", curpos, str.c_str());
	for (unsigned int i=curpos+1; i<visible_feeds.size(); ++i) {
		if (strcasestr(visible_feeds[i].first->title().c_str(), str.c_str()) != nullptr) {
			f->set("feedpos", utils::to_string<unsigned int>(i));
			return;
		}
	}
	for (unsigned int i=0; i<=curpos; ++i) {
		if (strcasestr(visible_feeds[i].first->title().c_str(), str.c_str()) != nullptr) {
			f->set("feedpos", utils::to_string<unsigned int>(i));
			return;
		}
	}
}

bool feedlist_formaction::jump_to_random_unread_feed(unsigned int& feedpos) {
	bool unread_feeds_available = false;
	for (unsigned int i=0; i<visible_feeds.size(); ++i) {
		if (visible_feeds[i].first->unread_item_count() > 0) {
			unread_feeds_available = true;
			break;
		}
	}
	if (unread_feeds_available) {
		for (;;) {
			unsigned int pos = utils::get_random_value(visible_feeds.size());
			if (visible_feeds[pos].first->unread_item_count() > 0) {
				f->set("feedpos", utils::to_string<unsigned int>(pos));
				feedpos = visible_feeds[pos].second;
				break;
			}
		}
	}
	return unread_feeds_available;
}

bool feedlist_formaction::jump_to_next_unread_feed(unsigned int& feedpos) {
	unsigned int curpos = utils::to_u(f->get("feedpos"));
	LOG(level::DEBUG, "feedlist_formaction::jump_to_next_unread_feed: searching for unread feed");

	for (unsigned int i=curpos+1; i<visible_feeds.size(); ++i) {
		LOG(level::DEBUG, "feedlist_formaction::jump_to_next_unread_feed: visible_feeds[%u] unread items: %u", i, visible_feeds[i].first->unread_item_count());
		if (visible_feeds[i].first->unread_item_count() > 0) {
			LOG(level::DEBUG, "feedlist_formaction::jump_to_next_unread_feed: hit");
			f->set("feedpos", utils::to_string<unsigned int>(i));
			feedpos = visible_feeds[i].second;
			return true;
		}
	}
	for (unsigned int i=0; i<=curpos; ++i) {
		LOG(level::DEBUG, "feedlist_formaction::jump_to_next_unread_feed: visible_feeds[%u] unread items: %u", i, visible_feeds[i].first->unread_item_count());
		if (visible_feeds[i].first->unread_item_count() > 0) {
			LOG(level::DEBUG, "feedlist_formaction::jump_to_next_unread_feed: hit");
			f->set("feedpos", utils::to_string<unsigned int>(i));
			feedpos = visible_feeds[i].second;
			return true;
		}
	}
	return false;
}

bool feedlist_formaction::jump_to_previous_feed(unsigned int& feedpos) {
	unsigned int curpos = utils::to_u(f->get("feedpos"));

	if (curpos > 0) {
		unsigned int i = curpos-1;
		LOG(level::DEBUG, "feedlist_formaction::jump_to_previous_feed: visible_feeds[%u]", i);
		f->set("feedpos", utils::to_string<unsigned int>(i));
		feedpos = visible_feeds[i].second;
		return true;
	}
	return false;
}

bool feedlist_formaction::jump_to_next_feed(unsigned int& feedpos) {
	unsigned int curpos = utils::to_u(f->get("feedpos"));

	if ((curpos+1)<visible_feeds.size()) {
		unsigned int i = curpos+1;
		LOG(level::DEBUG, "feedlist_formaction::jump_to_next_feed: visible_feeds[%u]", i);
		f->set("feedpos", utils::to_string<unsigned int>(i));
		feedpos = visible_feeds[i].second;
		return true;
	}
	return false;
}

std::shared_ptr<rss_feed> feedlist_formaction::get_feed() {
	unsigned int curpos = utils::to_u(f->get("feedpos"));
	return visible_feeds[curpos].first;
}

int feedlist_formaction::get_pos(unsigned int realidx) {
	for (unsigned int i=0; i<visible_feeds.size(); ++i) {
		if (visible_feeds[i].second == realidx)
			return i;
	}
	return -1;
}

void feedlist_formaction::handle_cmdline(const std::string& cmd) {
	unsigned int idx = 0;
	/*
	 * this handle_cmdline is a bit different than the other ones.
	 * Since we want to use ":30" to jump to the 30th entry, we first
	 * need to check whether the command parses as unsigned integer,
	 * and if so, jump to the entered entry. Otherwise, we try to
	 * handle it as a normal command.
	 */
	if (1==sscanf(cmd.c_str(),"%u",&idx)) {
		handle_cmdline_num(idx);
	} else {
		// hand over all other commands to formaction
		std::vector<std::string> tokens = utils::tokenize_quoted(cmd, " \t");
		if (!tokens.empty()) {
			if (tokens[0] == "tag") {
				if (tokens.size() >= 2 && tokens[1] != "") {
					tag = tokens[1];
					do_redraw = true;
					zero_feedpos = true;
				}
			} else if (tokens[0] == "goto") {
				if (tokens.size() >= 2 && tokens[1] != "") {
					goto_feed(tokens[1]);
				}
			} else {
				formaction::handle_cmdline(cmd);
			}
		}
	}
}

void feedlist_formaction::finished_qna(operation op) {
	formaction::finished_qna(op); // important!

	switch (op) {
	case OP_INT_END_SETFILTER:
		op_end_setfilter();
		break;
	case OP_INT_START_SEARCH:
		op_start_search();
		break;
	default:
		break;
	}
}

void feedlist_formaction::mark_pos_if_visible(unsigned int pos) {
	scope_measure m1("feedlist_formaction::mark_pos_if_visible");
	unsigned int vpos = 0;
	v->get_ctrl()->update_visible_feeds();
	for (auto feed : visible_feeds) {
		if (feed.second == pos) {
			LOG(level::DEBUG, "feedlist_formaction::mark_pos_if_visible: match, setting position to %u", vpos);
			f->set("feedpos", utils::to_string<unsigned int>(vpos));
			return;
		}
		vpos++;
	}
	vpos = 0;
	pos = v->get_ctrl()->get_pos_of_next_unread(pos);
	for (auto feed : visible_feeds) {
		if (feed.second == pos) {
			LOG(level::DEBUG, "feedlist_formaction::mark_pos_if_visible: match in 2nd try, setting position to %u", vpos);
			f->set("feedpos", utils::to_string<unsigned int>(vpos));
			return;
		}
		vpos++;
	}
}

void feedlist_formaction::save_filterpos() {
	unsigned int i = utils::to_u(f->get("feedpos"));
	if (i<visible_feeds.size()) {
		filterpos = visible_feeds[i].second;
		set_filterpos = true;
	}
}

void feedlist_formaction::set_regexmanager(regexmanager * r) {
	rxman = r;
	std::vector<std::string>& attrs = r->get_attrs("feedlist");
	unsigned int i=0;
	std::string attrstr;
	for (auto attribute : attrs) {
		attrstr.append(utils::strprintf("@style_%u_normal:%s ", i, attribute.c_str()));
		attrstr.append(utils::strprintf("@style_%u_focus:%s ", i, attribute.c_str()));
		i++;
	}
	std::string textview = utils::strprintf("{!list[feeds] .expand:vh style_normal[listnormal]: style_focus[listfocus]:fg=yellow,bg=blue,attr=bold pos_name[feedposname]: pos[feedpos]:0 %s richtext:1}", attrstr.c_str());
	f->modify("feeds", "replace", textview);
}


void feedlist_formaction::op_end_setfilter() {
	std::string filtertext = qna_responses[0];
	filterhistory.add_line(filtertext);
	if (filtertext.length() > 0) {
		if (!m.parse(filtertext)) {
			v->show_error(_("Error: couldn't parse filter command!"));
			m.parse(FILTER_UNREAD_FEEDS);
		} else {
			save_filterpos();
			apply_filter = true;
			do_redraw = true;
		}
	}
}


void feedlist_formaction::op_start_search() {
	std::string searchphrase = qna_responses[0];
	LOG(level::DEBUG, "feedlist_formaction::op_start_search: starting search for `%s'", searchphrase.c_str());
	if (searchphrase.length() > 0) {
		v->set_status(_("Searching..."));
		searchhistory.add_line(searchphrase);
		std::vector<std::shared_ptr<rss_item>> items;
		try {
			std::string utf8searchphrase = utils::convert_text(searchphrase, "utf-8", nl_langinfo(CODESET));
			items = v->get_ctrl()->search_for_items(utf8searchphrase, nullptr);
		} catch (const dbexception& e) {
			v->show_error(utils::strprintf(_("Error while searching for `%s': %s"), searchphrase.c_str(), e.what()));
			return;
		}
		if (!items.empty()) {
			search_dummy_feed->item_mutex.lock();
			search_dummy_feed->clear_items();
			search_dummy_feed->add_items(items);
			search_dummy_feed->item_mutex.unlock();
			v->push_searchresult(search_dummy_feed, searchphrase);
		} else {
			v->show_error(_("No results."));
		}
	}
}

void feedlist_formaction::handle_cmdline_num(unsigned int idx) {
	if (idx > 0 && idx <= (visible_feeds[visible_feeds.size()-1].second + 1)) {
		int i = get_pos(idx - 1);
		if (i == -1) {
			v->show_error(_("Position not visible!"));
		} else {
			f->set("feedpos", utils::to_string<unsigned int>(i));
		}
	} else {
		v->show_error(_("Invalid position!"));
	}
}

void feedlist_formaction::set_pos() {
	if (set_filterpos) {
		set_filterpos = false;
		unsigned int i = 0;
		for (auto feed : visible_feeds) {
			if (feed.second == filterpos) {
				f->set("feedpos", utils::to_string<unsigned int>(i));
				return;
			}
			i++;
		}
		f->set("feedpos", "0");
	} else if (zero_feedpos) {
		f->set("feedpos","0");
		zero_feedpos = false;
	}
}

std::string feedlist_formaction::get_title(std::shared_ptr<rss_feed> feed) {
	std::string title = feed->title();
	if (title.length()==0)
		title = utils::censor_url(feed->rssurl());
	if (title.length()==0)
		title = "<no title>";
	return title;
}

std::string feedlist_formaction::format_line(const std::string& feedlist_format, std::shared_ptr<rss_feed> feed, unsigned int pos, unsigned int width) {
	fmtstr_formatter fmt;
	unsigned int unread_count = feed->unread_item_count();
	std::string tmp_feedlist_format = feedlist_format;

	fmt.register_fmt('i', utils::strprintf("%u", pos + 1));
	fmt.register_fmt('u', utils::strprintf("(%u/%u)",unread_count,static_cast<unsigned int>(feed->total_item_count())));
	fmt.register_fmt('U', utils::to_string(unread_count));
	fmt.register_fmt('c', utils::to_string(feed->total_item_count()));
	fmt.register_fmt('n', unread_count > 0 ? "N" : " ");
	fmt.register_fmt('S', feed->get_status());
	fmt.register_fmt('t', get_title(feed));
	fmt.register_fmt('T', feed->get_firsttag());
	fmt.register_fmt('l', utils::censor_url(feed->link()));
	fmt.register_fmt('L', utils::censor_url(feed->rssurl()));
	fmt.register_fmt('d', feed->description());

	if (unread_count > 0) {
		tmp_feedlist_format = utils::strprintf(
		                          "<unread>%s</>",
		                          feedlist_format.c_str());
	}

	return fmt.do_format(tmp_feedlist_format, width);
}

std::string feedlist_formaction::title() {
	return utils::strprintf(_("Feed List - %u unread, %u total"), unread_feeds, total_feeds);
}

}<|MERGE_RESOLUTION|>--- conflicted
+++ resolved
@@ -158,9 +158,8 @@
 		if (feeds_shown > 0 && feedpos.length() > 0) {
 			std::shared_ptr<rss_feed> feed = v->get_ctrl()->get_feed(pos);
 			if (feed) {
-<<<<<<< HEAD
 				if (feed->rssurl().substr(0,6) != "query:") {
-					LOG(LOG_INFO, "feedlist_formaction: opening feed at position `%s': %s", feedpos.c_str(), feed->link().c_str());
+					LOG(level::INFO, "feedlist_formaction: opening feed at position `%s': %s", feedpos.c_str(), feed->link().c_str());
 					v->open_in_browser(feed->link());
 				} else {
 					v->show_error(_("Cannot open query feeds in the browser!"));
@@ -174,12 +173,8 @@
 		if (feeds_shown > 0 && feedpos.length() > 0) {
 			std::shared_ptr<rss_feed> feed = v->get_ctrl()->get_feed(pos);
 			if (feed) {
-				LOG(LOG_INFO, "feedlist_formaction: opening all unread items in feed at position `%s'", feedpos.c_str());
+				LOG(level::INFO, "feedlist_formaction: opening all unread items in feed at position `%s'", feedpos.c_str());
 				open_unread_items_in_browser(feed , false);
-=======
-				LOG(level::INFO, "feedlist_formaction: opening feed at position `%s': %s", feedpos.c_str(), feed->link().c_str());
-				v->open_in_browser(feed->link());
->>>>>>> 16cb191d
 			}
 		} else {
 			v->show_error(_("No feed selected!"));
@@ -189,7 +184,7 @@
 		if (feeds_shown > 0 && feedpos.length() > 0) {
 			std::shared_ptr<rss_feed> feed = v->get_ctrl()->get_feed(pos);
 			if (feed) {
-				LOG(LOG_INFO, "feedlist_formaction: opening all unread items in feed at position `%s' and marking read", feedpos.c_str());
+				LOG(level::INFO, "feedlist_formaction: opening all unread items in feed at position `%s' and marking read", feedpos.c_str());
 				open_unread_items_in_browser(feed , true);
 				do_redraw = true;
 			}
