#include <controller.h>
#include <itemlist_formaction.h>
#include <view.h>
#include <config.h>
#include <logger.h>
#include <exceptions.h>
#include <utils.h>
#include <strprintf.h>
#include <formatstring.h>

#include <cassert>
#include <sstream>

#include <langinfo.h>

#define FILTER_UNREAD_ITEMS "unread != \"no\""

namespace newsbeuter {

itemlist_formaction::itemlist_formaction(view * vv, std::string formstr)
	: list_formaction(vv,formstr), apply_filter(false), show_searchresult(false),
	  search_dummy_feed(new rss_feed(v->get_ctrl()->get_cache())),
	  set_filterpos(false), filterpos(0), rxman(0), old_width(0),
	  old_itempos(-1), old_sort_order(""), invalidated(false)
{
	assert(true==m.parse(FILTER_UNREAD_ITEMS));
}

itemlist_formaction::~itemlist_formaction() { }

void itemlist_formaction::process_operation(operation op, bool automatic, std::vector<std::string> * args) {
	bool quit = false;
	bool hardquit = false;

	/*
	 * most of the operations go like this:
	 *   - extract the current position
	 *   - if an item was selected, then fetch it and do something with it
	 */

	std::string itemposname = f->get("itempos");
	unsigned int itempos = utils::to_u(itemposname);

	switch (op) {
	case OP_OPEN: {
<<<<<<< HEAD
		LOG(level::INFO, "itemlist_formaction: opening item at pos `%s'", itemposname.c_str());
=======
		LOG(LOG_INFO, "itemlist_formaction: opening item at pos `%s'", itemposname);
>>>>>>> e4f13427
		if (itemposname.length() > 0 && visible_items.size() != 0) {
			// no need to mark item as read, the itemview already do that
			old_itempos = itempos;
			v->push_itemview(feed, visible_items[itempos].first->guid(), show_searchresult ? searchphrase : "");
			invalidate(itempos);
		} else {
			v->show_error(_("No item selected!")); // should not happen
		}
	}
	break;
	case OP_DELETE: {
		scope_measure m1("OP_DELETE");
		if (itemposname.length() > 0 && visible_items.size() != 0) {
			// mark as read
			v->get_ctrl()->mark_article_read(visible_items[itempos].first->guid(), true);
			visible_items[itempos].first->set_unread(false);
			// mark as deleted
			visible_items[itempos].first->set_deleted(!visible_items[itempos].first->deleted());
			v->get_ctrl()->mark_deleted(visible_items[itempos].first->guid(), visible_items[itempos].first->deleted());
			if (itempos < visible_items.size()-1)
				f->set("itempos", strprintf::fmt("%u", itempos + 1));
			invalidate(itempos);
		} else {
			v->show_error(_("No item selected!")); // should not happen
		}
	}
	break;
	case OP_PURGE_DELETED: {
		scope_measure m1("OP_PURGE_DELETED");
		feed->purge_deleted_items();
		invalidate(InvalidationMode::COMPLETE);
	}
	break;
	case OP_OPENBROWSER_AND_MARK: {
<<<<<<< HEAD
		LOG(level::INFO, "itemlist_formaction: opening item at pos `%s'", itemposname.c_str());
=======
		LOG(LOG_INFO, "itemlist_formaction: opening item at pos `%s'", itemposname);
>>>>>>> e4f13427
		if (itemposname.length() > 0 && visible_items.size() != 0) {
			if (itempos < visible_items.size()) {
				visible_items[itempos].first->set_unread(false);
				v->get_ctrl()->mark_article_read(visible_items[itempos].first->guid(), true);
				v->open_in_browser(visible_items[itempos].first->link());
				if (!v->get_cfg()->get_configvalue_as_bool("openbrowser-and-mark-jumps-to-next-unread")) {
					if (itempos < visible_items.size()-1) {
						f->set("itempos", strprintf::fmt("%u", itempos + 1));
					}
				} else {
					process_operation(OP_NEXTUNREAD);
				}
				invalidate(itempos);
			}
		} else {
			v->show_error(_("No item selected!")); // should not happen
		}
	}
	break;
	case OP_OPENINBROWSER: {
<<<<<<< HEAD
		LOG(level::INFO, "itemlist_formaction: opening item at pos `%s'", itemposname.c_str());
=======
		LOG(LOG_INFO, "itemlist_formaction: opening item at pos `%s'", itemposname);
>>>>>>> e4f13427
		if (itemposname.length() > 0 && visible_items.size() != 0) {
			if (itempos < visible_items.size()) {
				v->open_in_browser(visible_items[itempos].first->link());
				invalidate(itempos);
			}
		} else {
			v->show_error(_("No item selected!")); // should not happen
		}
	}
	break;
	case OP_OPENALLUNREADINBROWSER: {
		if (feed)
		{
			LOG(level::INFO, "itemlist_formaction: opening all unread items in browser");
			open_unread_items_in_browser(feed , false);
		}
	}
	break;
	case OP_OPENALLUNREADINBROWSER_AND_MARK:{
		if (feed)
		{
			LOG(level::INFO, "itemlist_formaction: opening all unread items in browser and marking read");
			open_unread_items_in_browser(feed , true);
			invalidate(InvalidationMode::COMPLETE);
		}
	}
	break;
	case OP_TOGGLEITEMREAD: {
<<<<<<< HEAD
		LOG(level::INFO, "itemlist_formaction: toggling item read at pos `%s'", itemposname.c_str());
=======
		LOG(LOG_INFO, "itemlist_formaction: toggling item read at pos `%s'", itemposname);
>>>>>>> e4f13427
		if (itemposname.length() > 0) {
			v->set_status(_("Toggling read flag for article..."));
			try {
				if (automatic && args->size() > 0) {
					if ((*args)[0] == "read") {
						visible_items[itempos].first->set_unread(false);
						v->get_ctrl()->mark_article_read(visible_items[itempos].first->guid(), true);
					} else if ((*args)[0] == "unread") {
						visible_items[itempos].first->set_unread(true);
						v->get_ctrl()->mark_article_read(visible_items[itempos].first->guid(), false);
					}
					v->set_status("");
				} else {
					// mark as undeleted
					visible_items[itempos].first->set_deleted(false);
					v->get_ctrl()->mark_deleted(visible_items[itempos].first->guid(), false);
					// toggle read
					bool unread = visible_items[itempos].first->unread();
					visible_items[itempos].first->set_unread(!unread);
					v->get_ctrl()->mark_article_read(visible_items[itempos].first->guid(), unread);
					v->set_status("");
				}
			} catch (const dbexception& e) {
				v->set_status(strprintf::fmt(_("Error while toggling read flag: %s"), e.what()));
			}
			if (!v->get_cfg()->get_configvalue_as_bool("toggleitemread-jumps-to-next-unread")) {
				if (itempos < visible_items.size()-1)
					f->set("itempos", strprintf::fmt("%u", itempos + 1));
			} else {
				process_operation(OP_NEXTUNREAD);
			}
			invalidate(itempos);
		}
	}
	break;
	case OP_SHOWURLS:
		if (itemposname.length() > 0 && visible_items.size() != 0) {
			if (itempos < visible_items.size()) {
				std::string urlviewer = v->get_cfg()->get_configvalue("external-url-viewer");
				if (urlviewer == "") {
					std::vector<linkpair> links;
					std::vector<std::pair<LineType, std::string>> lines;
					htmlrenderer rnd;
					std::string baseurl = visible_items[itempos].first->get_base() != "" ? visible_items[itempos].first->get_base() : visible_items[itempos].first->feedurl();
					rnd.render(visible_items[itempos].first->description(), lines, links, baseurl);
					if (!links.empty()) {
						v->push_urlview(links, feed);
					} else {
						v->show_error(_("URL list empty."));
					}
				} else {
					qna_responses.clear();
					qna_responses.push_back(urlviewer);
					this->finished_qna(OP_PIPE_TO);
				}
			}
		} else {
			v->show_error(_("No item selected!")); // should not happen
		}
		break;
	case OP_BOOKMARK: {
<<<<<<< HEAD
		LOG(level::INFO, "itemlist_formaction: bookmarking item at pos `%s'", itemposname.c_str());
=======
		LOG(LOG_INFO, "itemlist_formaction: bookmarking item at pos `%s'", itemposname);
>>>>>>> e4f13427
		if (itemposname.length() > 0 && visible_items.size() != 0) {
			if (itempos < visible_items.size()) {
				if (automatic) {
					qna_responses.clear();
					qna_responses.push_back(visible_items[itempos].first->link());
					qna_responses.push_back(visible_items[itempos].first->title());
					qna_responses.push_back(args->size() > 0 ? (*args)[0] : "");
					qna_responses.push_back(feed->title());
					this->finished_qna(OP_INT_BM_END);
				} else {
					this->start_bookmark_qna(
							visible_items[itempos].first->title(),
							visible_items[itempos].first->link(),
							"",
							feed->title());
				}
			}
		} else {
			v->show_error(_("No item selected!")); // should not happen
		}
	}
	break;
	case OP_EDITFLAGS: {
		if (itemposname.length() > 0 && visible_items.size() != 0) {
			if (itempos < visible_items.size()) {
				if (automatic) {
					if (args->size() > 0) {
						qna_responses.clear();
						qna_responses.push_back((*args)[0]);
						finished_qna(OP_INT_EDITFLAGS_END);
					}
				} else {
					std::vector<qna_pair> qna;
					qna.push_back(qna_pair(_("Flags: "), visible_items[itempos].first->flags()));
					this->start_qna(qna, OP_INT_EDITFLAGS_END);
				}
			}
		} else {
			v->show_error(_("No item selected!")); // should not happen
		}
	}
	break;
	case OP_SAVE: {
<<<<<<< HEAD
		LOG(level::INFO, "itemlist_formaction: saving item at pos `%s'", itemposname.c_str());
=======
		LOG(LOG_INFO, "itemlist_formaction: saving item at pos `%s'", itemposname);
>>>>>>> e4f13427
		if (itemposname.length() > 0 && visible_items.size() != 0) {
			std::string filename ;
			if (automatic) {
				if (args->size() > 0) {
					filename = (*args)[0];
				}
			} else {
				filename = v->run_filebrowser(v->get_filename_suggestion(visible_items[itempos].first->title()));
			}
			save_article(filename, visible_items[itempos].first);
		} else {
			v->show_error(_("Error: no item selected!"));
		}
	}
	break;
	case OP_HELP:
		v->push_help();
		break;
	case OP_RELOAD:
		if (!show_searchresult) {
			LOG(level::INFO, "itemlist_formaction: reloading current feed");
			v->get_ctrl()->reload(pos);
			invalidate(InvalidationMode::COMPLETE);
		} else {
			v->show_error(_("Error: you can't reload search results."));
		}
		break;
	case OP_QUIT:
		LOG(level::INFO, "itemlist_formaction: quitting");
		v->feedlist_mark_pos_if_visible(pos);
		feed->purge_deleted_items();
		feed->unload();
		quit = true;
		break;
	case OP_HARDQUIT:
		LOG(level::INFO, "itemlist_formaction: hard quitting");
		v->feedlist_mark_pos_if_visible(pos);
		feed->purge_deleted_items();
		hardquit = true;
		break;
	case OP_NEXTUNREAD:
		LOG(level::INFO, "itemlist_formaction: jumping to next unread item");
		if (!jump_to_next_unread_item(false)) {
			if (!v->get_next_unread(this)) {
				v->show_error(_("No unread items."));
			}
		}
		break;
	case OP_PREVUNREAD:
		LOG(level::INFO, "itemlist_formaction: jumping to previous unread item");
		if (!jump_to_previous_unread_item(false)) {
			if (!v->get_previous_unread(this)) {
				v->show_error(_("No unread items."));
			}
		}
		break;
	case OP_NEXT:
		LOG(level::INFO, "itemlist_formaction: jumping to next item");
		if (!jump_to_next_item(false)) {
			if (!v->get_next(this)) {
				v->show_error(_("Already on last item."));
			}
		}
		break;
	case OP_PREV:
		LOG(level::INFO, "itemlist_formaction: jumping to previous item");
		if (!jump_to_previous_item(false)) {
			if (!v->get_previous(this)) {
				v->show_error(_("Already on first item."));
			}
		}
		break;
	case OP_RANDOMUNREAD:
		if (!jump_to_random_unread_item()) {
			if (!v->get_random_unread(this)) {
				v->show_error(_("No unread items."));
			}
		}
		break;
	case OP_NEXTUNREADFEED:
		if (!v->get_next_unread_feed(this)) {
			v->show_error(_("No unread feeds."));
		}
		break;
	case OP_PREVUNREADFEED:
		if (!v->get_prev_unread_feed(this)) {
			v->show_error(_("No unread feeds."));
		}
		break;
	case OP_NEXTFEED:
		if (!v->get_next_feed(this)) {
			v->show_error(_("Already on last feed."));
		}
		break;
	case OP_PREVFEED:
		if (!v->get_prev_feed(this)) {
			v->show_error(_("Already on first feed."));
		}
		break;
	case OP_MARKFEEDREAD:
		LOG(level::INFO, "itemlist_formaction: marking feed read");
		v->set_status(_("Marking feed read..."));
		try {
			if (feed->rssurl() != "") {
				v->get_ctrl()->mark_all_read(pos);
			} else {
				{
					std::lock_guard<std::mutex> lock(feed->item_mutex);
					LOG(level::DEBUG, "itemlist_formaction: oh, it looks like I'm in a pseudo-feed (search result, query feed)");
					for (auto item : feed->items()) {
						item->set_unread_nowrite_notify(false, true); // TODO: do we need to call mark_article_read here, too?
					}
				}
				v->get_ctrl()->catchup_all(feed);
			}
			if (v->get_cfg()->get_configvalue_as_bool("markfeedread-jumps-to-next-unread"))
				process_operation(OP_NEXTUNREAD);
			invalidate(InvalidationMode::COMPLETE);
			v->set_status("");
		} catch (const dbexception& e) {
			v->show_error(strprintf::fmt(_("Error: couldn't mark feed read: %s"), e.what()));
		}
		break;
	case OP_TOGGLESHOWREAD:
		m.parse(FILTER_UNREAD_ITEMS);
		LOG(level::DEBUG, "itemlist_formaction: toggling show-read-articles");
		if (v->get_cfg()->get_configvalue_as_bool("show-read-articles")) {
			v->get_cfg()->set_configvalue("show-read-articles", "no");
			apply_filter = true;
		} else {
			v->get_cfg()->set_configvalue("show-read-articles", "yes");
			apply_filter = false;
		}
		save_filterpos();
		invalidate(InvalidationMode::COMPLETE);
		break;
	case OP_PIPE_TO:
		if (visible_items.size() != 0) {
			std::vector<qna_pair> qna;
			if (automatic) {
				if (args->size() > 0) {
					qna_responses.clear();
					qna_responses.push_back((*args)[0]);
					finished_qna(OP_PIPE_TO);
				}
			} else {
				qna.push_back(qna_pair(_("Pipe article to command: "), ""));
				this->start_qna(qna, OP_PIPE_TO, &cmdlinehistory);
			}
		} else {
			v->show_error(_("No item selected!"));
		}
		break;
	case OP_SEARCH: {
		std::vector<qna_pair> qna;
		if (automatic) {
			if (args->size() > 0) {
				qna_responses.clear();
				qna_responses.push_back((*args)[0]);
				finished_qna(OP_INT_START_SEARCH);
			}
		} else {
			qna.push_back(qna_pair(_("Search for: "), ""));
			this->start_qna(qna, OP_INT_START_SEARCH, &searchhistory);
		}
	}
	break;
	case OP_EDIT_URLS:
		v->get_ctrl()->edit_urls_file();
		break;
	case OP_SELECTFILTER:
		if (v->get_ctrl()->get_filters().size() > 0) {
			std::string newfilter;
			if (automatic) {
				if (args->size() > 0)
					newfilter = (*args)[0];
			} else {
				newfilter = v->select_filter(v->get_ctrl()->get_filters().get_filters());
<<<<<<< HEAD
				LOG(level::DEBUG,"itemlist_formaction::run: newfilters = %s", newfilter.c_str());
=======
				LOG(LOG_DEBUG,"itemlist_formaction::run: newfilters = %s", newfilter);
>>>>>>> e4f13427
			}
			if (newfilter != "") {
				filterhistory.add_line(newfilter);
				if (newfilter.length() > 0) {
					if (!m.parse(newfilter)) {
						v->show_error(strprintf::fmt(_("Error: couldn't parse filter command `%s': %s"), newfilter, m.get_parse_error()));
						m.parse(FILTER_UNREAD_ITEMS);
					} else {
						apply_filter = true;
						invalidate(InvalidationMode::COMPLETE);
						save_filterpos();
					}
				}
			}
		} else {
			v->show_error(_("No filters defined."));
		}

		break;
	case OP_SETFILTER:
		if (automatic) {
			if (args->size() > 0) {
				qna_responses.clear();
				qna_responses.push_back((*args)[0]);
				this->finished_qna(OP_INT_END_SETFILTER);
			}
		} else {
			std::vector<qna_pair> qna;
			qna.push_back(qna_pair(_("Filter: "), ""));
			this->start_qna(qna, OP_INT_END_SETFILTER, &filterhistory);
		}
		break;
	case OP_CLEARFILTER:
		apply_filter = false;
		invalidate(InvalidationMode::COMPLETE);
		save_filterpos();
		break;
	case OP_SORT: {
		/// This string is related to the letters in parentheses in the
		/// "Sort by (d)ate/..." and "Reverse Sort by (d)ate/..." messages
		std::string input_options = _("dtfalg");
		char c = v->confirm(_("Sort by (d)ate/(t)itle/(f)lags/(a)uthor/(l)ink/(g)uid?"), input_options);
		if (!c) break;
		unsigned int n_options = ((std::string) "dtfalg").length();
		if (input_options.length() < n_options) break;
		if (c == input_options.at(0)) {
			v->get_cfg()->set_configvalue("article-sort-order", "date-asc");
		} else if (c == input_options.at(1)) {
			v->get_cfg()->set_configvalue("article-sort-order", "title-asc");
		} else if (c == input_options.at(2)) {
			v->get_cfg()->set_configvalue("article-sort-order", "flags-asc");
		} else if (c == input_options.at(3)) {
			v->get_cfg()->set_configvalue("article-sort-order", "author-asc");
		} else if (c == input_options.at(4)) {
			v->get_cfg()->set_configvalue("article-sort-order", "link-asc");
		} else if (c == input_options.at(5)) {
			v->get_cfg()->set_configvalue("article-sort-order", "guid-asc");
		}
	}
	break;
	case OP_REVSORT: {
		std::string input_options = _("dtfalg");
		char c = v->confirm(_("Reverse Sort by (d)ate/(t)itle/(f)lags/(a)uthor/(l)ink/(g)uid?"), input_options);
		if (!c) break;
		unsigned int n_options = ((std::string) "dtfalg").length();
		if (input_options.length() < n_options) break;
		if (c == input_options.at(0)) {
			v->get_cfg()->set_configvalue("article-sort-order", "date-desc");
		} else if (c == input_options.at(1)) {
			v->get_cfg()->set_configvalue("article-sort-order", "title-desc");
		} else if (c == input_options.at(2)) {
			v->get_cfg()->set_configvalue("article-sort-order", "flags-desc");
		} else if (c == input_options.at(3)) {
			v->get_cfg()->set_configvalue("article-sort-order", "author-desc");
		} else if (c == input_options.at(4)) {
			v->get_cfg()->set_configvalue("article-sort-order", "link-desc");
		} else if (c == input_options.at(5)) {
			v->get_cfg()->set_configvalue("article-sort-order", "guid-desc");
		}
	}
	break;
	case OP_INT_RESIZE:
		invalidate(InvalidationMode::COMPLETE);
		break;
	default:
		break;
	}
	if (hardquit) {
		while (v->formaction_stack_size() > 0) {
			v->pop_current_formaction();
		}
	} else if (quit) {
		v->pop_current_formaction();
	}
}

void itemlist_formaction::finished_qna(operation op) {
	formaction::finished_qna(op); // important!

	switch (op) {
	case OP_INT_END_SETFILTER:
		qna_end_setfilter();
		break;

	case OP_INT_EDITFLAGS_END:
		qna_end_editflags();
		break;

	case OP_INT_START_SEARCH:
		qna_start_search();
		break;

	case OP_PIPE_TO: {
		std::string itemposname = f->get("itempos");
		unsigned int itempos = utils::to_u(itemposname);
		if (itemposname.length() > 0) {
			std::string cmd = qna_responses[0];
			std::ostringstream ostr;
			v->get_ctrl()->write_item(visible_items[itempos].first, ostr);
			v->push_empty_formaction();
			stfl::reset();
			FILE * f = popen(cmd.c_str(), "w");
			if (f) {
				std::string data = ostr.str();
				fwrite(data.c_str(), data.length(), 1, f);
				pclose(f);
			}
			v->pop_current_formaction();
		}
	}
	break;

	default:
		break;
	}
}

void itemlist_formaction::qna_end_setfilter() {
	std::string filtertext = qna_responses[0];
	filterhistory.add_line(filtertext);

	if (filtertext.length() > 0) {

		if (!m.parse(filtertext)) {
			v->show_error(_("Error: couldn't parse filter command!"));
			return;
		}

		apply_filter = true;
		invalidate(InvalidationMode::COMPLETE);
		save_filterpos();
	}
}

void itemlist_formaction::qna_end_editflags() {
	std::string itemposname = f->get("itempos");
	if (itemposname.length() == 0) {
		v->show_error(_("No item selected!")); // should not happen
		return;
	}

	unsigned int itempos = utils::to_u(itemposname);
	if (itempos < visible_items.size()) {
		visible_items[itempos].first->set_flags(qna_responses[0]);
		v->get_ctrl()->update_flags(visible_items[itempos].first);
		v->set_status(_("Flags updated."));
		LOG(level::DEBUG, "itemlist_formaction::finished_qna: updated flags");
		invalidate(itempos);
	}
}

void itemlist_formaction::qna_start_search() {
	searchphrase = qna_responses[0];
	if (searchphrase.length() == 0)
		return;

	v->set_status(_("Searching..."));
	searchhistory.add_line(searchphrase);
	std::vector<std::shared_ptr<rss_item>> items;
	try {
		std::string utf8searchphrase = utils::convert_text(searchphrase, "utf-8", nl_langinfo(CODESET));
		if (show_searchresult) {
			items = v->get_ctrl()->search_for_items(utf8searchphrase, nullptr);
		} else {
			items = v->get_ctrl()->search_for_items(utf8searchphrase, feed);
		}
	} catch (const dbexception& e) {
		v->show_error(strprintf::fmt(_("Error while searching for `%s': %s"), searchphrase, e.what()));
		return;
	}

	if (items.empty()) {
		v->show_error(_("No results."));
		return;
	}

	{
		std::lock_guard<std::mutex> lock(search_dummy_feed->item_mutex);
		search_dummy_feed->clear_items();
		search_dummy_feed->add_items(items);
	}

	if (show_searchresult) {
		v->pop_current_formaction();
	}
	v->push_searchresult(search_dummy_feed, searchphrase);
}

void itemlist_formaction::do_update_visible_items() {
	if (! (invalidated && invalidation_mode == InvalidationMode::COMPLETE))
		return;

	std::lock_guard<std::mutex> lock(feed->item_mutex);
	std::vector<std::shared_ptr<rss_item>>& items = feed->items();

	std::vector<itemptr_pos_pair> new_visible_items;

	/*
	 * this method doesn't redraw, all it does is to go through all
	 * items of a feed, and fill the visible_items vector by checking
	 * (if applicable) whether an items matches the currently active filter.
	 */

	unsigned int i=0;
	for (auto item : items) {
		item->set_index(i+1);
		if (!apply_filter || m.matches(item.get())) {
			new_visible_items.push_back(itemptr_pos_pair(item, i));
		}
		i++;
	}

	LOG(level::DEBUG, "itemlist_formaction::do_update_visible_items: size = %u", visible_items.size());

	visible_items = new_visible_items;
}

void itemlist_formaction::prepare() {
	std::lock_guard<std::mutex> mtx(redraw_mtx);

	std::string sort_order = v->get_cfg()->get_configvalue("article-sort-order");
	if (sort_order != old_sort_order) {
		feed->sort(sort_order);
		old_sort_order = sort_order;
		invalidate(InvalidationMode::COMPLETE);
	}

	try {
		do_update_visible_items();
	} catch (matcherexception& e) {
		v->show_error(strprintf::fmt(_("Error: applying the filter failed: %s"), e.what()));
		return;
	}

	if (v->get_cfg()->get_configvalue_as_bool("mark-as-read-on-hover")) {
		std::string itemposname = f->get("itempos");
		if (itemposname.length() > 0) {
			unsigned int itempos = utils::to_u(itemposname);
			if (visible_items[itempos].first->unread()) {
				visible_items[itempos].first->set_unread(false);
				v->get_ctrl()->mark_article_read(visible_items[itempos].first->guid(), true);
				invalidate(itempos);
			}
		}
	}

	unsigned int width = utils::to_u(f->get("items:w"));

	if (old_width != width) {
		invalidate(InvalidationMode::COMPLETE);
		old_width = width;
	}

	if (!invalidated)
		return;

	if (invalidated) {
		auto datetime_format = v->get_cfg()->get_configvalue("datetime-format");
		auto itemlist_format = v->get_cfg()->get_configvalue("articlelist-format");

		if (invalidation_mode == InvalidationMode::COMPLETE) {
			listfmt.clear();

			for (auto item : visible_items) {
				auto line = item2formatted_line(item, width, itemlist_format, datetime_format);
				listfmt.add_line(line, item.second);
			}
		} else if (invalidation_mode == InvalidationMode::PARTIAL) {
			for (auto itempos : invalidated_itempos) {
				auto item = visible_items[itempos];
				auto line = item2formatted_line(item, width, itemlist_format, datetime_format);
				listfmt.set_line(itempos, line, item.second);
			}
			invalidated_itempos.clear();
		} else {
			LOG(level::ERROR, "invalidation_mode is neither COMPLETE nor PARTIAL");
		}

		f->modify("items", "replace_inner", listfmt.format_list(rxman, "articlelist"));
	}

	invalidated = false;

	set_head(feed->title(),feed->unread_item_count(),feed->total_item_count(), feed->rssurl());

	prepare_set_filterpos();
}

std::string itemlist_formaction::item2formatted_line(
    const itemptr_pos_pair& item, const unsigned int width,
    const std::string& itemlist_format, const std::string& datetime_format)
{
	std::string tmp_itemlist_format = itemlist_format;
	fmtstr_formatter fmt;
	fmt.register_fmt('i', strprintf::fmt("%u",item.second + 1));
	fmt.register_fmt('f', gen_flags(item.first));
	fmt.register_fmt('D', gen_datestr(item.first->pubDate_timestamp(), datetime_format.c_str()));
	if (feed->rssurl() != item.first->feedurl() && item.first->get_feedptr() != nullptr) {
		fmt.register_fmt('T', utils::replace_all(item.first->get_feedptr()->title(), "<", "<>"));
	}
	fmt.register_fmt('t', utils::replace_all(item.first->title(), "<", "<>"));
	fmt.register_fmt('a', utils::replace_all(item.first->author(), "<", "<>"));
	fmt.register_fmt('L', item.first->length());

	if (rxman) {
		int id;
		if ((id = rxman->article_matches(item.first.get())) != -1) {
			tmp_itemlist_format = strprintf::fmt(
				"<%d>%s</>", id, tmp_itemlist_format);
		}
	}

	if (item.first->unread()) {
		tmp_itemlist_format = strprintf::fmt(
			"<unread>%s</>", tmp_itemlist_format);
	}

	return fmt.do_format(tmp_itemlist_format, width);
}

void itemlist_formaction::init() {
	f->set("itempos","0");
	f->set("msg","");
	set_keymap_hints();
	apply_filter = !(v->get_cfg()->get_configvalue_as_bool("show-read-articles"));
	invalidate(InvalidationMode::COMPLETE);
	do_update_visible_items();
	if (v->get_cfg()->get_configvalue_as_bool("goto-first-unread")) {
		jump_to_next_unread_item(true);
	}
	f->run(-3); // FRUN - compute all widget dimensions
}

void itemlist_formaction::set_head(const std::string& s, unsigned int unread, unsigned int total, const std::string &url) {
	/*
	 * Since the itemlist_formaction is also used to display search results, we always need to set the right title
	 */
	std::string title;
	fmtstr_formatter fmt;

	fmt.register_fmt('N', PROGRAM_NAME);
	fmt.register_fmt('V', PROGRAM_VERSION);

	fmt.register_fmt('u', utils::to_string<unsigned int>(unread));
	fmt.register_fmt('t', utils::to_string<unsigned int>(total));

	fmt.register_fmt('T', s);
	fmt.register_fmt('U', utils::censor_url(url));

	if (!show_searchresult) {
		title = fmt.do_format(v->get_cfg()->get_configvalue("articlelist-title-format"));
	} else {
		title = fmt.do_format(v->get_cfg()->get_configvalue("searchresult-title-format"));
	}
	f->set("head", title);
}

bool itemlist_formaction::jump_to_previous_unread_item(bool start_with_last) {
	int itempos;
	std::istringstream is(f->get("itempos"));
	is >> itempos;
	for (int i=(start_with_last?itempos:(itempos-1)); i>=0; --i) {
		LOG(level::DEBUG, "itemlist_formaction::jump_to_previous_unread_item: visible_items[%u] unread = %s", i, visible_items[i].first->unread() ? "true" : "false");
		if (visible_items[i].first->unread()) {
			f->set("itempos", utils::to_string<unsigned int>(i));
			return true;
		}
	}
	for (int i=visible_items.size()-1; i>=itempos; --i) {
		if (visible_items[i].first->unread()) {
			f->set("itempos", utils::to_string<unsigned int>(i));
			return true;
		}
	}
	return false;

}

bool itemlist_formaction::jump_to_random_unread_item() {
	bool has_unread_available = false;
	for (unsigned int i=0; i<visible_items.size(); ++i) {
		if (visible_items[i].first->unread()) {
			has_unread_available = true;
			break;
		}
	}
	if (has_unread_available) {
		for (;;) {
			unsigned int pos = utils::get_random_value(visible_items.size());
			if (visible_items[pos].first->unread()) {
				f->set("itempos", utils::to_string<unsigned int>(pos));
				break;
			}
		}
	}
	return has_unread_available;
}

bool itemlist_formaction::jump_to_next_unread_item(bool start_with_first) {
	unsigned int itempos = utils::to_u(f->get("itempos"));
	LOG(level::DEBUG, "itemlist_formaction::jump_to_next_unread_item: itempos = %u visible_items.size = %u", itempos, visible_items.size());
	for (unsigned int i=(start_with_first?itempos:(itempos+1)); i<visible_items.size(); ++i) {
		LOG(level::DEBUG, "itemlist_formaction::jump_to_next_unread_item: i = %u", i);
		if (visible_items[i].first->unread()) {
			f->set("itempos", utils::to_string<unsigned int>(i));
			return true;
		}
	}
	for (unsigned int i=0; i<=itempos&&i<visible_items.size(); ++i) {
		LOG(level::DEBUG, "itemlist_formaction::jump_to_next_unread_item: i = %u", i);
		if (visible_items[i].first->unread()) {
			f->set("itempos", utils::to_string<unsigned int>(i));
			return true;
		}
	}
	return false;
}

bool itemlist_formaction::jump_to_previous_item(bool start_with_last) {
	int itempos;
	std::istringstream is(f->get("itempos"));
	is >> itempos;

	int i=(start_with_last?itempos:(itempos-1));
	if (i>=0) {
		LOG(level::DEBUG, "itemlist_formaction::jump_to_previous_item: visible_items[%u]", i);
		f->set("itempos", utils::to_string<int>(i));
		return true;
	}
	return false;
}

bool itemlist_formaction::jump_to_next_item(bool start_with_first) {
	unsigned int itempos = utils::to_u(f->get("itempos"));
	LOG(level::DEBUG, "itemlist_formaction::jump_to_next_item: itempos = %u visible_items.size = %u", itempos, visible_items.size());
	unsigned int i=(start_with_first?itempos:(itempos+1));
	if (i<visible_items.size()) {
		LOG(level::DEBUG, "itemlist_formaction::jump_to_next_item: i = %u", i);
		f->set("itempos", utils::to_string<unsigned int>(i));
		return true;
	}
	return false;
}

std::string itemlist_formaction::get_guid() {
	unsigned int itempos = utils::to_u(f->get("itempos"));
	return visible_items[itempos].first->guid();
}

keymap_hint_entry * itemlist_formaction::get_keymap_hint() {
	static keymap_hint_entry hints[] = {
		{ OP_QUIT, _("Quit") },
		{ OP_OPEN, _("Open") },
		{ OP_SAVE, _("Save") },
		{ OP_RELOAD, _("Reload") },
		{ OP_NEXTUNREAD, _("Next Unread") },
		{ OP_MARKFEEDREAD, _("Mark All Read") },
		{ OP_SEARCH, _("Search") },
		{ OP_HELP, _("Help") },
		{ OP_NIL, nullptr }
	};
	return hints;
}

void itemlist_formaction::handle_cmdline_num(unsigned int idx) {
	if (idx > 0 && idx <= visible_items[visible_items.size()-1].second + 1) {
		int i = get_pos(idx - 1);
		if (i == -1) {
			v->show_error(_("Position not visible!"));
		} else {
			f->set("itempos", utils::to_string<unsigned int>(i));
		}
	} else {
		v->show_error(_("Invalid position!"));
	}
}

void itemlist_formaction::handle_cmdline(const std::string& cmd) {
	unsigned int idx = 0;
	if (1==sscanf(cmd.c_str(),"%u",&idx)) {
		handle_cmdline_num(idx);
	} else {
		std::vector<std::string> tokens = utils::tokenize_quoted(cmd);
		if (tokens.empty())
			return;
		if (tokens[0] == "save" && tokens.size() >= 2) {
			std::string filename = utils::resolve_tilde(tokens[1]);
			std::string itemposname = f->get("itempos");
<<<<<<< HEAD
			LOG(level::INFO, "itemlist_formaction::handle_cmdline: saving item at pos `%s' to `%s'", itemposname.c_str(), filename.c_str());
=======
			LOG(LOG_INFO, "itemlist_formaction::handle_cmdline: saving item at pos `%s' to `%s'", itemposname, filename);
>>>>>>> e4f13427
			if (itemposname.length() > 0) {
				unsigned int itempos = utils::to_u(itemposname);
				save_article(filename, visible_items[itempos].first);
			} else {
				v->show_error(_("Error: no item selected!"));
			}
		} else {
			formaction::handle_cmdline(cmd);
		}
	}
}

int itemlist_formaction::get_pos(unsigned int realidx) {
	for (unsigned int i=0; i<visible_items.size(); ++i) {
		if (visible_items[i].second == realidx)
			return i;
	}
	return -1;
}

void itemlist_formaction::recalculate_form() {
	formaction::recalculate_form();
	invalidate(InvalidationMode::COMPLETE);

	std::string itemposname = f->get("itempos");
	unsigned int itempos = utils::to_u(itemposname);

	// If the old position was set and it is less than the itempos, use it for the feed's itempos
	// Correct the problem when you open itemview and jump to next then exit to itemlist and the itempos is wrong
	// This only applies when "show-read-articles" is set to false
	if ( (old_itempos != -1) && itempos > (unsigned int)old_itempos
	        && ! v->get_cfg()->get_configvalue_as_bool("show-read-articles") ) {
		f->set("itempos", strprintf::fmt("%u", old_itempos));
		old_itempos = -1; // Reset
	}
}

void itemlist_formaction::save_article(const std::string& filename, std::shared_ptr<rss_item> item) {
	if (filename == "") {
		v->show_error(_("Aborted saving."));
	} else {
		try {
			v->get_ctrl()->write_item(item, filename);
			v->show_error(strprintf::fmt(_("Saved article to %s"), filename));
		} catch (...) {
			v->show_error(strprintf::fmt(_("Error: couldn't save article to %s"), filename));
		}
	}
}

void itemlist_formaction::save_filterpos() {
	unsigned int i = utils::to_u(f->get("itempos"));
	if (i<visible_items.size()) {
		filterpos = visible_items[i].second;
		set_filterpos = true;
	}
}

void itemlist_formaction::set_regexmanager(regexmanager * r) {
	rxman = r;
	std::vector<std::string>& attrs = r->get_attrs("articlelist");
	unsigned int i=0;
	std::string attrstr;
	for (auto attribute : attrs) {
		attrstr.append(strprintf::fmt("@style_%u_normal:%s ", i, attribute));
		attrstr.append(strprintf::fmt("@style_%u_focus:%s ", i, attribute));
		i++;
	}
	std::string textview = strprintf::fmt("{list[items] .expand:vh style_normal[listnormal]: style_focus[listfocus]:fg=yellow,bg=blue,attr=bold pos_name[itemposname]: pos[itempos]:0 %s richtext:1}", attrstr);
	f->modify("items", "replace", textview);
}

std::string itemlist_formaction::gen_flags(std::shared_ptr<rss_item> item) {
	std::string flags;
	if (item->deleted()) {
		flags.append("D");
	} else if (item->unread()) {
		flags.append("N");
	} else {
		flags.append(" ");
	}
	if (item->flags().length() > 0) {
		flags.append("!");
	} else {
		flags.append(" ");
	}
	return flags;
}

std::string itemlist_formaction::gen_datestr(time_t t, const char * datetimeformat) {
	char datebuf[64];
	struct tm * stm = localtime(&t);
	strftime(datebuf,sizeof(datebuf), datetimeformat, stm);
	return datebuf;
}

void itemlist_formaction::prepare_set_filterpos() {
	if (set_filterpos) {
		set_filterpos = false;
		unsigned int i=0;
		for (auto item : visible_items) {
			if (item.second == filterpos) {
				f->set("itempos", utils::to_string<unsigned int>(i));
				return;
			}
			i++;
		}
		f->set("itempos", "0");
	}
}

void itemlist_formaction::set_feed(std::shared_ptr<rss_feed> fd) {
<<<<<<< HEAD
	LOG(level::DEBUG, "itemlist_formaction::set_feed: fd pointer = %p title = `%s'", fd.get(), fd->title().c_str());
=======
	LOG(LOG_DEBUG, "itemlist_formaction::set_feed: fd pointer = %p title = `%s'", fd.get(), fd->title());
>>>>>>> e4f13427
	feed = fd;
	feed->load();
	invalidate(InvalidationMode::COMPLETE);
	do_update_visible_items();
}

std::string itemlist_formaction::title() {
	if (feed->rssurl() == "") {
		return strprintf::fmt(_("Search Result - '%s'"), searchphrase);
	} else {
		if (feed->rssurl().substr(0,6) == "query:")
			return strprintf::fmt(_("Query Feed - %s"), feed->rssurl().substr(6,feed->rssurl().length()-6));
		else
			return strprintf::fmt(_("Article List - %s"), feed->title());
	}
}

}<|MERGE_RESOLUTION|>--- conflicted
+++ resolved
@@ -43,11 +43,7 @@
 
 	switch (op) {
 	case OP_OPEN: {
-<<<<<<< HEAD
-		LOG(level::INFO, "itemlist_formaction: opening item at pos `%s'", itemposname.c_str());
-=======
-		LOG(LOG_INFO, "itemlist_formaction: opening item at pos `%s'", itemposname);
->>>>>>> e4f13427
+		LOG(level::INFO, "itemlist_formaction: opening item at pos `%s'", itemposname);
 		if (itemposname.length() > 0 && visible_items.size() != 0) {
 			// no need to mark item as read, the itemview already do that
 			old_itempos = itempos;
@@ -82,11 +78,7 @@
 	}
 	break;
 	case OP_OPENBROWSER_AND_MARK: {
-<<<<<<< HEAD
-		LOG(level::INFO, "itemlist_formaction: opening item at pos `%s'", itemposname.c_str());
-=======
-		LOG(LOG_INFO, "itemlist_formaction: opening item at pos `%s'", itemposname);
->>>>>>> e4f13427
+		LOG(level::INFO, "itemlist_formaction: opening item at pos `%s'", itemposname);
 		if (itemposname.length() > 0 && visible_items.size() != 0) {
 			if (itempos < visible_items.size()) {
 				visible_items[itempos].first->set_unread(false);
@@ -107,11 +99,7 @@
 	}
 	break;
 	case OP_OPENINBROWSER: {
-<<<<<<< HEAD
-		LOG(level::INFO, "itemlist_formaction: opening item at pos `%s'", itemposname.c_str());
-=======
-		LOG(LOG_INFO, "itemlist_formaction: opening item at pos `%s'", itemposname);
->>>>>>> e4f13427
+		LOG(level::INFO, "itemlist_formaction: opening item at pos `%s'", itemposname);
 		if (itemposname.length() > 0 && visible_items.size() != 0) {
 			if (itempos < visible_items.size()) {
 				v->open_in_browser(visible_items[itempos].first->link());
@@ -140,11 +128,7 @@
 	}
 	break;
 	case OP_TOGGLEITEMREAD: {
-<<<<<<< HEAD
-		LOG(level::INFO, "itemlist_formaction: toggling item read at pos `%s'", itemposname.c_str());
-=======
-		LOG(LOG_INFO, "itemlist_formaction: toggling item read at pos `%s'", itemposname);
->>>>>>> e4f13427
+		LOG(level::INFO, "itemlist_formaction: toggling item read at pos `%s'", itemposname);
 		if (itemposname.length() > 0) {
 			v->set_status(_("Toggling read flag for article..."));
 			try {
@@ -206,11 +190,7 @@
 		}
 		break;
 	case OP_BOOKMARK: {
-<<<<<<< HEAD
-		LOG(level::INFO, "itemlist_formaction: bookmarking item at pos `%s'", itemposname.c_str());
-=======
-		LOG(LOG_INFO, "itemlist_formaction: bookmarking item at pos `%s'", itemposname);
->>>>>>> e4f13427
+		LOG(level::INFO, "itemlist_formaction: bookmarking item at pos `%s'", itemposname);
 		if (itemposname.length() > 0 && visible_items.size() != 0) {
 			if (itempos < visible_items.size()) {
 				if (automatic) {
@@ -254,11 +234,7 @@
 	}
 	break;
 	case OP_SAVE: {
-<<<<<<< HEAD
-		LOG(level::INFO, "itemlist_formaction: saving item at pos `%s'", itemposname.c_str());
-=======
-		LOG(LOG_INFO, "itemlist_formaction: saving item at pos `%s'", itemposname);
->>>>>>> e4f13427
+		LOG(level::INFO, "itemlist_formaction: saving item at pos `%s'", itemposname);
 		if (itemposname.length() > 0 && visible_items.size() != 0) {
 			std::string filename ;
 			if (automatic) {
@@ -437,11 +413,7 @@
 					newfilter = (*args)[0];
 			} else {
 				newfilter = v->select_filter(v->get_ctrl()->get_filters().get_filters());
-<<<<<<< HEAD
-				LOG(level::DEBUG,"itemlist_formaction::run: newfilters = %s", newfilter.c_str());
-=======
-				LOG(LOG_DEBUG,"itemlist_formaction::run: newfilters = %s", newfilter);
->>>>>>> e4f13427
+				LOG(level::DEBUG,"itemlist_formaction::run: newfilters = %s", newfilter);
 			}
 			if (newfilter != "") {
 				filterhistory.add_line(newfilter);
@@ -950,11 +922,7 @@
 		if (tokens[0] == "save" && tokens.size() >= 2) {
 			std::string filename = utils::resolve_tilde(tokens[1]);
 			std::string itemposname = f->get("itempos");
-<<<<<<< HEAD
-			LOG(level::INFO, "itemlist_formaction::handle_cmdline: saving item at pos `%s' to `%s'", itemposname.c_str(), filename.c_str());
-=======
-			LOG(LOG_INFO, "itemlist_formaction::handle_cmdline: saving item at pos `%s' to `%s'", itemposname, filename);
->>>>>>> e4f13427
+			LOG(level::INFO, "itemlist_formaction::handle_cmdline: saving item at pos `%s' to `%s'", itemposname, filename);
 			if (itemposname.length() > 0) {
 				unsigned int itempos = utils::to_u(itemposname);
 				save_article(filename, visible_items[itempos].first);
@@ -1067,11 +1035,7 @@
 }
 
 void itemlist_formaction::set_feed(std::shared_ptr<rss_feed> fd) {
-<<<<<<< HEAD
-	LOG(level::DEBUG, "itemlist_formaction::set_feed: fd pointer = %p title = `%s'", fd.get(), fd->title().c_str());
-=======
-	LOG(LOG_DEBUG, "itemlist_formaction::set_feed: fd pointer = %p title = `%s'", fd.get(), fd->title());
->>>>>>> e4f13427
+	LOG(level::DEBUG, "itemlist_formaction::set_feed: fd pointer = %p title = `%s'", fd.get(), fd->title());
 	feed = fd;
 	feed->load();
 	invalidate(InvalidationMode::COMPLETE);
